import dateFormat from 'dateformat';
import React from 'react';
import notebookSvg from '../static/notebook.svg';
import emptySvg from '../static/empty.svg';
import laptopSvg from '../static/laptop.svg';
import projectSvg from '../static/project.svg';
import qs from 'qs';
import { MLFLOW_INTERNAL_PREFIX } from './TagUtils';
import { message } from 'antd';

class Utils {
  /**
   * Merge a runs parameters / metrics.
   * @param runsUuids - A list of Run UUIDs.
   * @param keyValueList - A list of objects. One object for each run.
   * @retuns A key to a map of (runUuid -> value)
   */
  static mergeRuns(runUuids, keyValueList) {
    const ret = {};
    keyValueList.forEach((keyValueObj, i) => {
      const curRunUuid = runUuids[i];
      Object.keys(keyValueObj).forEach((key) => {
        const cur = ret[key] || {};
        ret[key] = {
          ...cur,
          [curRunUuid]: keyValueObj[key]
        };
      });
    });
    return ret;
  }

  static runNameTag = 'mlflow.runName';
  static sourceNameTag = 'mlflow.source.name';
  static sourceTypeTag = 'mlflow.source.type';
  static gitCommitTag = 'mlflow.source.git.commit';
  static entryPointTag = 'mlflow.project.entryPoint';
  static userTag = 'mlflow.user';

  static formatMetric(value) {
    if (Math.abs(value) < 10) {
      return (Math.round(value * 1000) / 1000).toString();
    } else if (Math.abs(value) < 100) {
      return (Math.round(value * 100) / 100).toString();
    } else {
      return (Math.round(value * 10) / 10).toString();
    }
  }

  /**
   * Helper method for that returns a truncated version of the passed-in string (with trailing
   * ellipsis) if the string is longer than maxLength. Otherwise, just returns the passed-in string.
   */
  static truncateString(string, maxLength) {
    if (string.length > maxLength) {
      return string.slice(0, maxLength - 3) + "...";
    }
    return string;
  }

  /**
   * We need to cast all of the timestamps back to numbers since keys of JS objects are auto casted
   * to strings.
   *
   * @param metrics - List of { timestamp: "1", [run1.uuid]: 7, ... }
   * @returns Same list but all of the timestamps casted to numbers.
   */
  static convertTimestampToInt(metrics) {
    return metrics.map((metric) => {
      return {
        ...metric,
        timestamp: Number.parseFloat(metric.timestamp),
      };
    });
  }

  /**
   * Format timestamps from millisecond epoch time.
   */
  static formatTimestamp(timestamp, format = 'yyyy-mm-dd HH:MM:ss') {
    if (timestamp === undefined) {
      return '(unknown)';
    }
    const d = new Date(0);
    d.setUTCMilliseconds(timestamp);
    return dateFormat(d, format);
  }

  static timeSince(date) {
    const seconds = Math.max(0, Math.floor((new Date() - date) / 1000));

    let interval = Math.floor(seconds / 31536000);

    if (interval >= 1) {
      return interval + ' year' + (interval === 1 ? '' : 's');
    }
    interval = Math.floor(seconds / 2592000);
    if (interval >= 1) {
      return interval + ' month' + (interval === 1 ? '' : 's');
    }
    interval = Math.floor(seconds / 86400);
    if (interval >= 1) {
      return interval + ' day' + (interval === 1 ? '' : 's');
    }
    interval = Math.floor(seconds / 3600);
    if (interval >= 1) {
      return interval + ' hour' + (interval === 1 ? '' : 's');
    }
    interval = Math.floor(seconds / 60);
    if (interval >= 1) {
      return interval + ' minute' + (interval === 1 ? '' : 's');
    }
    return Math.floor(seconds) + ' seconds';
  }

  /**
   * Format a duration given in milliseconds.
   *
   * @param duration in milliseconds
   */
  static formatDuration(duration) {
    if (duration < 500) {
      return duration + "ms";
    } else if (duration < 1000 * 60) {
      return (duration / 1000).toFixed(1) + "s";
    } else if (duration < 1000 * 60 * 60) {
      return (duration / 1000 / 60).toFixed(1) + "min";
    } else if (duration < 1000 * 60 * 60 * 24) {
      return (duration / 1000 / 60 / 60).toFixed(1) + "h";
    } else {
      return (duration / 1000 / 60 / 60 / 24).toFixed(1) + "d";
    }
  }

  static baseName(path) {
    const pieces = path.split("/");
    return pieces[pieces.length - 1];
  }

  static dropExtension(path) {
    return path.replace(/(.*[^/])\.[^/.]+$/, "$1");
  }

  static getGitHubRegex() {
    return /[@/]github.com[:/]([^/.]+)\/([^/#]+)#?(.*)/;
  }

  static getGitLabRegex() {
    return /[@/]gitlab.com[:/]([^/.]+)\/([^/#]+)#?(.*)/;
  }

  static getBitbucketRegex() {
    return /[@/]bitbucket.org[:/]([^/.]+)\/([^/#]+)#?(.*)/;
  }

  static getGerritRegex() {
    return /[@/]review.crto.in[:/](\d*)\/([\w\W]+)/;
  }

  static getGitRepoUrl(sourceName) {
    const gitHubMatch = sourceName.match(Utils.getGitHubRegex());
    const gitLabMatch = sourceName.match(Utils.getGitLabRegex());
    const bitbucketMatch = sourceName.match(Utils.getBitbucketRegex());
    const gerritMatch = sourceName.match(Utils.getGerritRegex());
    let url = null;
    if (gitHubMatch || gitLabMatch) {
      const baseUrl = gitHubMatch ? "https://github.com/" : "https://gitlab.com/";
      const match = gitHubMatch || gitLabMatch;
      url = baseUrl + match[1] + "/" + match[2].replace(/.git/, '');
      if (match[3]) {
        url = url + "/tree/master/" + match[3];
      }
    } else if (bitbucketMatch) {
      const baseUrl = "https://bitbucket.org/";
      url = baseUrl + bitbucketMatch[1] + "/" + bitbucketMatch[2].replace(/.git/, '');
      if (bitbucketMatch[3]) {
        url = url + "/src/master/" + bitbucketMatch[3];
      }
    } else if (gerritMatch) {
        url = "https://review.crto.in/gitweb?p=" + gerritMatch[2];
    }
    return url;
  }

  static getGitCommitUrl(sourceName, sourceVersion) {
    const gitHubMatch = sourceName.match(Utils.getGitHubRegex());
    const gitLabMatch = sourceName.match(Utils.getGitLabRegex());
    const bitbucketMatch = sourceName.match(Utils.getBitbucketRegex());
    const gerritMatch = sourceName.match(Utils.getGerritRegex());
    let url = null;
    if (gitHubMatch || gitLabMatch) {
      const baseUrl = gitHubMatch ? "https://github.com/" : "https://gitlab.com/";
      const match = gitHubMatch || gitLabMatch;
      url = (baseUrl + match[1] + "/" + match[2].replace(/.git/, '') +
        "/tree/" + sourceVersion) + "/" + match[3];
    } else if (bitbucketMatch) {
      const baseUrl = "https://bitbucket.org/";
      url = (baseUrl + bitbucketMatch[1] + "/" + bitbucketMatch[2].replace(/.git/, '') +
<<<<<<< HEAD
            "/src/" + sourceVersion) + "/" + bitbucketMatch[3];
    } else if (gerritMatch) {
        url = "https://review.crto.in/gitweb?p=" + gerritMatch[2] + ";a=commit;h=" + sourceVersion;
=======
        "/src/" + sourceVersion) + "/" + bitbucketMatch[3];
>>>>>>> 81529cf9
    }
    return url;
  }

  /**
   * Returns a copy of the provided URL with its query parameters set to `queryParams`.
   * @param url URL string like "http://my-mlflow-server.com/#/experiments/9.
   * @param queryParams Optional query parameter string like "?param=12345". Query params provided
   *        via this string will override existing query param values in `url`
   */
  static setQueryParams(url, queryParams) {
    const urlObj = new URL(url);
    urlObj.search = queryParams || "";
    return urlObj.toString();
  }

  /**
   * Renders the source name and entry point into an HTML element. Used for display.
   * @param tags Object containing tag key value pairs.
   * @param queryParams Query params to add to certain source type links.
   */
  static renderSource(tags, queryParams) {
    const sourceName = Utils.getSourceName(tags);
    const sourceType = Utils.getSourceType(tags);
    let res = Utils.formatSource(tags);
    if (sourceType === "PROJECT") {
      const url = Utils.getGitRepoUrl(sourceName);
      if (url) {
        res = <a target="_top" href={url}>{res}</a>;
      }
      return res;
    } else if (sourceType === "NOTEBOOK") {
      const revisionIdTag = 'mlflow.databricks.notebookRevisionID';
      const notebookIdTag = 'mlflow.databricks.notebookID';
      const revisionId = tags && tags[revisionIdTag] && tags[revisionIdTag].value;
      const notebookId = tags && tags[notebookIdTag] && tags[notebookIdTag].value;
      if (notebookId) {
        let url = Utils.setQueryParams(window.location.origin, queryParams);
        url += `#notebook/${notebookId}`;
        if (revisionId) {
          url += `/revision/${revisionId}`;
        }
        res = (<a title={sourceName} href={url} target='_top'>
          {Utils.baseName(sourceName)}
        </a>);
      }
      return res;
    } else {
      return res;
    }
  }

  /**
   * Returns an svg with some styling applied.
   */
  static renderSourceTypeIcon(sourceType) {
    const imageStyle = {
      height: '20px',
      position: 'relative',
      top: '-1px',
      marginRight: '2px',
    };
    if (sourceType === "NOTEBOOK") {
      return <img title="Notebook" style={imageStyle} src={notebookSvg} />;
    } else if (sourceType === "LOCAL") {
      return <img title="Local Source" style={imageStyle} src={laptopSvg} />;
    } else if (sourceType === "PROJECT") {
      return <img title="Project" style={imageStyle} src={projectSvg} />;
    }
    return <img style={imageStyle} src={emptySvg} />;
  }

  /**
   * Renders the source name and entry point into a string. Used for sorting.
   * @param run MlflowMessages.RunInfo
   */
  static formatSource(tags) {
    const sourceName = Utils.getSourceName(tags);
    const entryPointName = Utils.getEntryPointName(tags);
    if (Utils.getSourceType(tags) === "PROJECT") {
      let res = Utils.dropExtension(Utils.baseName(sourceName));
      if (entryPointName && entryPointName !== "main") {
        res += ":" + entryPointName;
      }
      return res;
    } else {
      return Utils.baseName(sourceName);
    }
  }

  /**
   * Renders the run name into a string.
   * @param runTags Object of tag name to MlflowMessages.RunTag instance
   */
  static getRunDisplayName(runTags, runUuid) {
    return Utils.getRunName(runTags) || "Run " + runUuid;
  }

  static getRunName(runTags) {
    const runNameTag = runTags[Utils.runNameTag];
    if (runNameTag) {
      return runNameTag.value;
    }
    return "";
  }

  static getSourceName(runTags) {
    const sourceNameTag = runTags[Utils.sourceNameTag];
    if (sourceNameTag) {
      return sourceNameTag.value;
    }
    return "";
  }

  static getSourceType(runTags) {
    const sourceTypeTag = runTags[Utils.sourceTypeTag];
    if (sourceTypeTag) {
      return sourceTypeTag.value;
    }
    return "";
  }

  static getSourceVersion(runTags) {
    const gitCommitTag = runTags[Utils.gitCommitTag];
    if (gitCommitTag) {
      return gitCommitTag.value;
    }
    return "";
  }

  static getEntryPointName(runTags) {
    const entryPointTag = runTags[Utils.entryPointTag];
    if (entryPointTag) {
      return entryPointTag.value;
    }
    return "";
  }

  // TODO(aaron) Remove runInfo when user_id deprecation is complete.
  static getUser(runInfo, runTags) {
    const userTag = runTags[Utils.userTag];
    if (userTag) {
      return userTag.value;
    }
    return runInfo.user_id;
  }

  static renderVersion(tags, shortVersion = true) {
    const sourceVersion = Utils.getSourceVersion(tags);
    const sourceName = Utils.getSourceName(tags);
    const sourceType = Utils.getSourceType(tags);
    if (sourceVersion) {
      const versionString = shortVersion ? sourceVersion.substring(0, 6) : sourceVersion;
      if (sourceType === "PROJECT") {
        const url = Utils.getGitCommitUrl(sourceName, sourceVersion);
        if (url) {
          return <a href={url} target='_top'>{versionString}</a>;
        }
        return versionString;
      } else {
        return versionString;
      }
    }
    return null;
  }

  static pluralize(word, quantity) {
    if (quantity > 1) {
      return word + 's';
    } else {
      return word;
    }
  }

  static getRequestWithId(requests, requestId) {
    return requests.find((r) => r.id === requestId);
  }

  static getPlotMetricKeysFromUrl(search) {
    const params = qs.parse(search);
    const plotMetricKeysStr = params && params['plot_metric_keys'];
    return plotMetricKeysStr ? JSON.parse(plotMetricKeysStr) : [];
  }

  static getSearchParamsFromUrl(search) {
    const params = qs.parse(search, {ignoreQueryPrefix: true});
    const str = JSON.stringify(params,
      function replaceUndefined(key, value) {
        return (value === undefined) ? "" : value;
      });

    return params ? JSON.parse(str) : [];
  }

  static getSearchUrlFromState(state) {
    const replaced = {};
    for (const key in state) {
      if (state[key] === undefined) {
        replaced[key] = '';
      } else {
        replaced[key] = state[key];
      }
    }
    return qs.stringify(replaced);
  }

  static compareByTimestamp(history1, history2) {
    return history1.timestamp - history2.timestamp;
  }

  static compareByStepAndTimestamp(history1, history2) {
    const stepResult = history1.step - history2.step;
    return stepResult === 0 ? (history1.timestamp - history2.timestamp) : stepResult;
  }

  static getVisibleTagValues(tags) {
    // Collate tag objects into list of [key, value] lists and filter MLflow-internal tags
    return Object.values(tags).map((t) =>
      [t.getKey(), t.getValue()]
    ).filter(t =>
      !t[0].startsWith(MLFLOW_INTERNAL_PREFIX)
    );
  }

  static getAjaxUrl(relativeUrl) {
    if (process.env.USE_ABSOLUTE_AJAX_URLS === "true") {
      return '/' + relativeUrl;
    }
    return relativeUrl;
  }

  static logErrorAndNotifyUser(e) {
    console.error(e);
    // not all error is wrapped by ErrorWrapper
    if (e.getMessageField) {
      message.error(e.getMessageField());
    }
  }

  static isModelRegistryEnabled() {
    return true;
  }
}

export default Utils;<|MERGE_RESOLUTION|>--- conflicted
+++ resolved
@@ -196,13 +196,9 @@
     } else if (bitbucketMatch) {
       const baseUrl = "https://bitbucket.org/";
       url = (baseUrl + bitbucketMatch[1] + "/" + bitbucketMatch[2].replace(/.git/, '') +
-<<<<<<< HEAD
-            "/src/" + sourceVersion) + "/" + bitbucketMatch[3];
+        "/src/" + sourceVersion) + "/" + bitbucketMatch[3];
     } else if (gerritMatch) {
         url = "https://review.crto.in/gitweb?p=" + gerritMatch[2] + ";a=commit;h=" + sourceVersion;
-=======
-        "/src/" + sourceVersion) + "/" + bitbucketMatch[3];
->>>>>>> 81529cf9
     }
     return url;
   }
